--- conflicted
+++ resolved
@@ -1,7 +1,4 @@
-<<<<<<< HEAD
-=======
 
->>>>>>> 524afef5
 @import "tailwindcss";
 
 body {
